--- conflicted
+++ resolved
@@ -6,16 +6,12 @@
       - main
       - release-*
 permissions:
-<<<<<<< HEAD
   # release pr
   pull-requests: write
   contents: write
-=======
-  contents: read
   # crates.io login
   id-token: write
 # Safer shell
->>>>>>> 978d0407
 defaults:
   run:
     shell: bash
